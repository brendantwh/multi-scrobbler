--- conflicted
+++ resolved
@@ -41,10 +41,7 @@
         </screenshot>
     </screenshots>
     <releases>
-<<<<<<< HEAD
-=======
         <release version="0.6.0" date="2023-10-04"/>
->>>>>>> 07d97a49
         <release version="0.5.2" date="2023-09-21"/>
         <release version="0.5.0" date="2023-08-29"/>
         <release version="0.4.6" date="2023-06-07"/>
