--- conflicted
+++ resolved
@@ -254,7 +254,6 @@
             res.send('OK');
         });
 
-<<<<<<< HEAD
         app.postAsync('/jellyfin', async function (req, res) {
             const f = 1;
             const {
@@ -265,12 +264,8 @@
             res.send('OK');
         });
 
-        app.use('/auth', sourceCheckMiddle);
-        app.getAsync('/auth', async function (req, res) {
-=======
         app.use('/client/auth', clientCheckMiddle);
         app.getAsync('/client/auth', async function (req, res) {
->>>>>>> f2b0714d
             const {
                 scrobbleClient,
             } = req;
