--- conflicted
+++ resolved
@@ -15,17 +15,15 @@
                 .withConcurrency(1)
                 .for(sources.sources)
                 .process(async (source) => {
-<<<<<<< HEAD
-                    if (source.isReady() && source.canPoll && !source.polling && (!source.authGated() || source.canTryAuth())) {
-=======
-                    if(source.type === 'chromecast') {
-                        (source as ChromecastSource).discoverDevices();
-                    }
-                    if (source.initialized && source.canPoll && !source.polling && (!source.authGated() || source.canTryAuth())) {
->>>>>>> 280add71
-                        source.logger.info('Should be polling! Attempting to restart polling...', {leaf: 'Heartbeat'});
-                        source.poll();
-                        return 1;
+                    if(source.isReady()) {
+                        if(source.type === 'chromecast') {
+                            (source as ChromecastSource).discoverDevices();
+                        }
+                        if (source.canPoll && !source.polling && (!source.authGated() || source.canTryAuth())) {
+                            source.logger.info('Should be polling! Attempting to restart polling...', {leaf: 'Heartbeat'});
+                            source.poll();
+                            return 1;
+                        }
                     }
                     return 0;
                 }).then(({results, errors}) => {
